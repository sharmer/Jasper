--- conflicted
+++ resolved
@@ -1,9 +1,6 @@
 #!/usr/bin/env python2
 # -*- coding: utf-8-*-
-<<<<<<< HEAD
-=======
 
->>>>>>> 6548b5f9
 import os
 import sys
 
