#!/usr/bin/env python

import os, json
import urllib2
import yaml
from wifi import *

import vocabcompiler

def say(phrase, OPTIONS = " -vdefault+m3 -p 40 -s 160 --stdout > say.wav"):
    os.system("espeak " + json.dumps(phrase) + OPTIONS)
    os.system("aplay -D hw:1,0 say.wav")

def configure():
    try:
        urllib2.urlopen("http://www.google.com").getcode()

        print "CONNECTED TO INTERNET"
        print "COMPILING DICTIONARY"
        vocabcompiler.compile("../client/sentences.txt", "../client/dictionary.dic", "../client/languagemodel.lm")

        print "STARTING CLIENT PROGRAM"
        os.system("/home/pi/jasper/client/start.sh &")
        
    except:

<<<<<<< HEAD
        print "COULD NOT CONNECT TO NETWORK"
        say("Hello, I could not connect to a network. Please read the documentation to configure your Raspberry Pi.")
=======
        networks = yaml.safe_load(open("networks.yml", "r"))

        wifi = Wifi()

        for network in networks:
            wifi.set_default_wifi(network['SSID'], network['KEY'])
            say("Attempting to connect to network " + network['SSID'])

            try:

                urllib2.urlopen("http://www.google.com").getcode()

                print "CONNECTED TO INTERNET"
                print "COMPILING DICTIONARY"
                vocabcompiler.compile("../client/sentences.txt", "../client/dictionary.dic", "../client/languagemodel.lm")

                print "STARTING CLIENT PROGRAM"

                try:
                    os.system("/home/pi/jasper/client/start.sh &")
                except:
                    os.system("/home/pi/jasper/backup/start.sh &")
                finally:
                    return

            except:
                pass

        print "NOT CONNECTED TO INTERNET. RUNNING AD HOC NETWORK."

        wifi.setup_adhoc()

        os.system("sudo app/app.sh &")
        say("Hello.... I could not connect to a wifi network... Please log in with your computer to help me")

        original = open("networks.yml",'r').readlines()
        while True:
            list = open("networks.yml",'r').readlines()
            if list != original:
                break

        say("Thank you for adding a wifi network. Just give me a few minutes to restart.")
>>>>>>> 6897e600
        os.system("sudo shutdown -r now")

if __name__ == "__main__":
    print "==========STARTING JASPER CLIENT=========="
    print "=========================================="
    print "COPYRIGHT 2013 SHUBHRO SAHA, CHARLIE MARSH"
    print "=========================================="
    say("Hello.... I am Jasper... Please wait one moment.")
    configure()<|MERGE_RESOLUTION|>--- conflicted
+++ resolved
@@ -23,54 +23,9 @@
         os.system("/home/pi/jasper/client/start.sh &")
         
     except:
-
-<<<<<<< HEAD
+        
         print "COULD NOT CONNECT TO NETWORK"
         say("Hello, I could not connect to a network. Please read the documentation to configure your Raspberry Pi.")
-=======
-        networks = yaml.safe_load(open("networks.yml", "r"))
-
-        wifi = Wifi()
-
-        for network in networks:
-            wifi.set_default_wifi(network['SSID'], network['KEY'])
-            say("Attempting to connect to network " + network['SSID'])
-
-            try:
-
-                urllib2.urlopen("http://www.google.com").getcode()
-
-                print "CONNECTED TO INTERNET"
-                print "COMPILING DICTIONARY"
-                vocabcompiler.compile("../client/sentences.txt", "../client/dictionary.dic", "../client/languagemodel.lm")
-
-                print "STARTING CLIENT PROGRAM"
-
-                try:
-                    os.system("/home/pi/jasper/client/start.sh &")
-                except:
-                    os.system("/home/pi/jasper/backup/start.sh &")
-                finally:
-                    return
-
-            except:
-                pass
-
-        print "NOT CONNECTED TO INTERNET. RUNNING AD HOC NETWORK."
-
-        wifi.setup_adhoc()
-
-        os.system("sudo app/app.sh &")
-        say("Hello.... I could not connect to a wifi network... Please log in with your computer to help me")
-
-        original = open("networks.yml",'r').readlines()
-        while True:
-            list = open("networks.yml",'r').readlines()
-            if list != original:
-                break
-
-        say("Thank you for adding a wifi network. Just give me a few minutes to restart.")
->>>>>>> 6897e600
         os.system("sudo shutdown -r now")
 
 if __name__ == "__main__":
